""" Thermodynamics-based Flux Analysis

.. moduleauthor:: pyTFA team


"""

from setuptools import setup, find_packages
# import os
# from pip.req import parse_requirements
# from pip.download import PipSession

# __location__ = os.path.realpath(os.path.join(os.getcwd(), os.path.dirname(__file__)))
#
# def read_requirements():
#     '''parses requirements from requirements.txt'''
#     reqs_path = os.path.join(__location__, 'requirements.txt')
#     install_reqs = parse_requirements(reqs_path, session=PipSession())
#     reqs = [str(ir.req) for ir in install_reqs]
#     return reqs

<<<<<<< HEAD
version_tag = '0.6.1-b5'
=======
version_tag = '0.7.0-b1'
>>>>>>> 84c17595

setup(name='pytfa',
      version=version_tag,
      author='pyTFA team',
      author_email='softwares.lcsb@epfl.ch',
      url='https://github.com/EPFL-LCSB/pytfa/',
      download_url='https://github.com/EPFL-LCSB/pytfa/archive/'+version_tag+'.tar.gz',
      install_requires=['cobra>0.6',
                        'bokeh>=0.12.1',
                        'optlang',
                        'pytest',
                        'scipy'],
      packages = find_packages(),
      python_requires='>=2.7, !=3.0.*, !=3.1.*, !=3.2.*, !=3.3.*, <4',
      description='pyTFA adds Thermodynamics-based Flux Analysis',
      keywords=['pytfa','tfa','thermodynamics','flux analysis'],

      license='Apache2',

      # See https://PyPI.python.org/PyPI?%3Aaction=list_classifiers
      classifiers=[
            # How mature is this project? Common values are
            #   3 - Alpha
            #   4 - Beta
            #   5 - Production/Stable
            'Development Status :: 4 - Beta',

            # Indicate who your project is intended for
            'Intended Audience :: Science/Research',
            'Topic :: Scientific/Engineering :: Bio-Informatics',
            'Environment :: Console',

            # Pick your license as you wish (should match "license" above)
            'License :: OSI Approved :: Apache Software License',

            # Specify the Python versions you support here. In particular, ensure
            # that you indicate whether you support Python 2, Python 3 or both.
            'Programming Language :: Python :: 3.5',
            'Programming Language :: Python :: 3.6',
      ],
     )<|MERGE_RESOLUTION|>--- conflicted
+++ resolved
@@ -19,11 +19,8 @@
 #     reqs = [str(ir.req) for ir in install_reqs]
 #     return reqs
 
-<<<<<<< HEAD
-version_tag = '0.6.1-b5'
-=======
-version_tag = '0.7.0-b1'
->>>>>>> 84c17595
+
+version_tag = '0.7.0-b2'
 
 setup(name='pytfa',
       version=version_tag,
