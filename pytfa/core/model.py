# -*- coding: utf-8 -*-
"""
.. module:: pytfa
   :platform: Unix, Windows
   :synopsis: Thermodynamics-based Flux Analysis

.. moduleauthor:: pyTFA team

Model class
"""

from abc import ABC, abstractmethod
from collections import defaultdict

import pandas as pd
from numpy import empty
from optlang.exceptions import SolverError
from cobra import DictList, Model
from cobra.core.solution import Solution

from ..utils.str import camel2underscores
from ..optim.variables import GenericVariable
from ..optim.utils import get_primal

import time

def timeit(method):
    """
    Adapted from Andreas Jung's blog:
    https://www.zopyx.com/andreas-jung/contents/a-python-decorator-for-measuring-the-execution-time-of-methods

    :param method:
    :return:
    """


    def timed(self, *args, **kw):
        ts = time.time()
        result = method(self, *args, **kw)
        te = time.time()

        message = '%r (%r, %r) %2.2f sec' % (method.__name__, args, kw, te-ts)

        try:
            self.logger.info(message)
        except AttributeError:
            print(message)
        return result

    return timed

class LCSBModel(ABC):

    # @abstractmethod
<<<<<<< HEAD
    def __init__(self, model, name, sloppy=False):
=======
    def __init__(self, model, name):
>>>>>>> d8031239
        """
        Very much model specific
        """

        Model.__init__(self, model.copy(), name)

        self._cons_queue = list()
        self._var_queue = list()
<<<<<<< HEAD
        self.sloppy=sloppy
=======
>>>>>>> d8031239

    @abstractmethod
    def copy(self):
        """
        Needs to be reimplemented, as our objects have complicated hierarchy
        :return:
        """

    def print_info(self):
        """
        Print information and counts for the cobra_model
        :return:
        """

        n_metabolites = len(self.metabolites)
        n_reactions = len(self.reactions)
        n_constraints = len(self.constraints)
        n_variables = len(self.variables)

        info = pd.DataFrame(columns=['value'])
        info.loc['name'] = self.name
        info.loc['description'] = self.description
        info.loc['num constraints'] = n_constraints
        info.loc['num variables'] = n_variables
        info.loc['num metabolites'] = n_metabolites
        info.loc['num reactions'] = n_reactions
        info.index.name = 'key'

        print(info)

    def add_variable(self, kind, hook, queue=False, **kwargs):
        """ Add a new variable to a COBRApy cobra_model.

        :param kind:
        :param string,cobra.Reaction hook: Either a string representing the name
            of the variable to add to the cobra_model, or a reaction object if the
            kind allows it

        :returns: The created variable
        :rtype: optlang.interface.Variable

        """

        # Initialisation links to the cobra_model
        var = kind(hook,
                   # lb=lower_bound if lower_bound != float('-inf') else None,
                   # ub=upper_bound if upper_bound != float('inf') else None,
                   queue=queue,
                   **kwargs)

        self._var_dict[var.name] = var
        # self.add_cons_vars(var.variable)

        return var

    def add_constraint(self, kind, hook, expr, queue=False,**kwargs):
        """ Add a new constraint to a COBRApy cobra_model

        :param kind:
        :param string,cobra.Reaction hook: Either a string representing the name
            of the variable to add to the cobra_model, or a reaction object if the
            kind allows it
        :param sympy.thermo.expr.Expr expr: The expression of the constraint

        :returns: The created constraint
        :rtype: optlang.interface.Constraint

        """

        if isinstance(expr, GenericVariable):
            # make sure we actually pass the optlang variable
            expr = expr.variable

        # Initialisation links to the cobra_model
        cons = kind(hook, expr, # problem = self.problem,
                    # lb=lower_bound if lower_bound != float('-inf') else None,
                    # ub=upper_bound if upper_bound != float('inf') else None,
                    queue=queue,
                    **kwargs)
        self._cons_dict[cons.name] = cons
        # self.add_cons_vars(cons.constraint)

        return cons

    def remove_variable(self, var):
        """
        Removes a variable

        :param var:
        :return:
        """

        self._var_dict.pop(var.name)
        self.remove_cons_vars(var.variable)

    def remove_constraint(self, cons):
        """
        Removes a constraint

        :param cons:
        :return:
        """

        self._cons_dict.pop(cons.name)
        self.remove_cons_vars(cons.constraint)

    def _push_queue(self):
        """
        updates the constraints and variables of the model with what's in the
        queue
        :return:
        """

<<<<<<< HEAD
        self.add_cons_vars(self._var_queue, sloppy=self.sloppy)
        self.add_cons_vars(self._cons_queue, sloppy = self.sloppy)
=======
        self.add_cons_vars(self._var_queue)
        self.add_cons_vars(self._cons_queue)
>>>>>>> d8031239
        self._var_queue = list()
        self._cons_queue = list()


    def regenerate_variables(self):
        """
        Generates references to the cobra_model's constraints in self._var_dict
        as tab-searchable attributes of the thermo cobra_model
        :return:
        """

        # Let us not forget to remove fields that might be empty by now
        if hasattr(self, '_var_kinds'):
            for k in self._var_kinds:
                attrname = camel2underscores(k)
<<<<<<< HEAD
                try:
                    delattr(self, attrname)
                except AttributeError:
                    pass # The attribute may not have been set up yet

=======
                delattr(self, attrname)
>>>>>>> d8031239

        _var_kinds = defaultdict(DictList)
        for k, v in self._var_dict.items():
            _var_kinds[v.__class__.__name__].append(v)

        for k in _var_kinds:
            attrname = camel2underscores(k)
            setattr(self, attrname, _var_kinds[k])

        self._var_kinds = _var_kinds

    def regenerate_constraints(self):
        """
        Generates references to the cobra_model's constraints in self._cons_dict
        as tab-searchable attributes of the thermo cobra_model
        :return:
        """

        # Let us not forget to remove fields that migh be empty by now
        if hasattr(self, '_cons_kinds'):
            for k in self._cons_kinds:
                attrname = camel2underscores(k)
                delattr(self, attrname)

        _cons_kinds = defaultdict(DictList)

        for k, v in self._cons_dict.items():
            _cons_kinds[v.__class__.__name__].append(v)

        for k in _cons_kinds:
            attrname = camel2underscores(k)
            setattr(self, attrname, _cons_kinds[k])

        self._cons_kinds = _cons_kinds

    def repair(self):
        """
        Updates references to variables and constraints
        :return:
        """
        # self.add_cons_vars([x.constraint for x in self._cons_dict.values()])
        # self.add_cons_vars([x.variable for x in self._var_dict.values()])
        self._push_queue()
        Model.repair(self)
        self.regenerate_constraints()
        self.regenerate_variables()

    def get_primal(self, vartype, index_by_reactions=False):
        """
        Returns the primal value of the cobra_model for variables of a given type

        :param index_by_reactions:
        :param vartype: Class of variable. Ex: pytfa.optim.variables.ThermoDisplacement
        :return:
        """
        return get_primal(self, vartype, index_by_reactions)

    def get_solution(self):
        """
        Overrides the cobra.thermo.solution method, to also get the supplementary
        variables we added to the cobra_model
        :return:
        """
        objective_value = self.solver.objective.value
        status = self.solver.status
        variables = pd.Series(data=self.solver.primal_values)

        fluxes = empty(len(self.reactions))
        rxn_index = list()
        var_primals = self.solver.primal_values

        for (i, rxn) in enumerate(self.reactions):
            rxn_index.append(rxn.id)
            fluxes[i] = var_primals[rxn.id] - var_primals[rxn.reverse_id]

        fluxes = pd.Series(index=rxn_index, data=fluxes, name="fluxes")

        solution = Solution(objective_value=objective_value, status=status,
                            fluxes=fluxes)

        self.solution = solution

        self.solution.raw = variables

        self.\
            solution.values = pd.DataFrame.from_dict({k:v.unscaled
                                                 for k,v in self._var_dict.items()},
                                                 orient = 'index')

        return solution

    def optimize(self, objective_sense=None, **kwargs):
        """
        Call the Model.optimize function (which really is but an interface to the
        solver's. Catches SolverError in the case of no solutions. Passes down
        supplementary keyword arguments (see cobra.thermo.Model.optimize)
        :type objective_sense: 'min' or 'max'
        """

        if objective_sense:
            self.objective.direction = objective_sense

        try:
            # self._hidden_optimize_call(kwargs)
            Model.optimize(self, **kwargs)
            solution = self.get_solution()
            self.solution = solution
            return solution
        except SolverError as SE:
            status = self.solver.status
            self.logger.error(SE)
            self.logger.warning('Solver status: {}'.format(status))
            raise (SE)

    # @timeit
    # def _hidden_optimize_call(self, kwargs):
    #     return Model.optimize(self, **kwargs)

    @timeit
    def slim_optimize(self, *args, **kwargs):
        return Model.slim_optimize(self, *args, **kwargs)

    def get_constraints_of_type(self, constraint_type):
        """
        Convenience function that takes as input a constraint class and returns
        all its instances within the cobra_model

        :param constraint_type:
        :return:
        """

        constraint_key = constraint_type.__name__
        return self._cons_kinds[constraint_key]

    def get_variables_of_type(self, variable_type):
        """
        Convenience function that takes as input a variable class and returns
        all its instances within the cobra_model

        :param variable_type:
        :return:
        """

        variable_key = variable_type.__name__
        return self._var_kinds[variable_key]<|MERGE_RESOLUTION|>--- conflicted
+++ resolved
@@ -52,11 +52,8 @@
 class LCSBModel(ABC):
 
     # @abstractmethod
-<<<<<<< HEAD
     def __init__(self, model, name, sloppy=False):
-=======
-    def __init__(self, model, name):
->>>>>>> d8031239
+
         """
         Very much model specific
         """
@@ -65,10 +62,8 @@
 
         self._cons_queue = list()
         self._var_queue = list()
-<<<<<<< HEAD
         self.sloppy=sloppy
-=======
->>>>>>> d8031239
+
 
     @abstractmethod
     def copy(self):
@@ -182,13 +177,9 @@
         :return:
         """
 
-<<<<<<< HEAD
         self.add_cons_vars(self._var_queue, sloppy=self.sloppy)
         self.add_cons_vars(self._cons_queue, sloppy = self.sloppy)
-=======
-        self.add_cons_vars(self._var_queue)
-        self.add_cons_vars(self._cons_queue)
->>>>>>> d8031239
+
         self._var_queue = list()
         self._cons_queue = list()
 
@@ -204,15 +195,10 @@
         if hasattr(self, '_var_kinds'):
             for k in self._var_kinds:
                 attrname = camel2underscores(k)
-<<<<<<< HEAD
                 try:
                     delattr(self, attrname)
                 except AttributeError:
                     pass # The attribute may not have been set up yet
-
-=======
-                delattr(self, attrname)
->>>>>>> d8031239
 
         _var_kinds = defaultdict(DictList)
         for k, v in self._var_dict.items():
