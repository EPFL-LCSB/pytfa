--- conflicted
+++ resolved
@@ -17,7 +17,6 @@
 from cobra import Reaction
 from .utils import remove_blocked_reactions, set_medium
 import yaml
-from collections import defaultdict
 
 class RedGEM():
     def __init__(self, gem, parameters_path, inplace=False):
@@ -36,9 +35,6 @@
         self.fill_default_params()
 
         self.set_solver()
-
-        self.expander = None
-        self.lumper = None
 
     def read_parameters(self, parameters_path):
         with open(parameters_path, 'r') as stream:
@@ -58,8 +54,6 @@
             obj_val = self._source_gem.slim_optimize()
             self.logger.info("Setting minimal growth rate to {}".format(obj_val))
             self.params["growth_rate"] = 0.95*obj_val
-        if "bigM" not in self.params:
-            self.params["bigM"] = 100
         if "force_solve" not in self.params:
             self.params["force_solve"] = False
         if "timeout" not in self.params:
@@ -114,14 +108,6 @@
         lump_method = self.params["lump_method"]
 
         force_solve = self.params["force_solve"]
-<<<<<<< HEAD
-        timeout = self.params['solver_config']["timeout"]
-        self._gem.solver.configuration.tolerances.feasibility = float(self.params['solver_config']["feasibility"])
-        # self._gem.solver.configuration.tolerances.integrality = self.params["feasibility"] *100
-        self._source_gem.solver.configuration.tolerances.feasibility = float(self.params['solver_config']["feasibility"])
-        # self._source_gem.solver.configuration.tolerances.integrality = self.params["feasibility"] *100
-        self._solver_params = self.params['solver_config']
-=======
         timeout = self.params["timeout"]
         try:
             self._gem.solver.configuration.tolerances.feasibility = self.params["feasibility"]
@@ -133,34 +119,40 @@
             self._source_gem.solver.configuration.tolerances.integrality = self.params["feasibility"]
         except AttributeError as e:
             self.logger.error('Solver {} is not compatible with tolerance parameters'.format(self._source_gem.solver))
->>>>>>> 2d93708e
 
         self.logger.info("Computing network expansion...")
-        self.expander = NetworkExpansion(self._gem, core_subsystems, extracellular_system,
+        expander = NetworkExpansion(self._gem, core_subsystems, extracellular_system,
                                     cofactors, small_metabolites, inorganics,
                                     d, n)
-        self._expanded_gem = self.expander.run()
-        reduced_gem = self._expanded_gem
+        reduced_gem = expander.run(self.params["additional_reactions"])
+
         self.logger.info("Done.")
+
+        # For debugging purposes
+        self.expander = expander
 
         # Add the expansion to core reactions
         core_reactions = reduced_gem.reactions
 
         self.logger.info("Computing lumps...")
-        lumper = LumpGEM(self._source_gem, core_reactions, self.params, bigM=self.params['bigM'])
-
-        # For debugging purposes
-        self.lumper = lumper
-
+        lumper = LumpGEM(self._source_gem, core_reactions, self.params)
         lumps = lumper.compute_lumps(force_solve, method = lump_method)
         self.logger.info("Done.")
 
         self.logger.info("Create final network...")
+
+        # if self.params['transports_in_lump']:
+        #     to_add = [x for x in biomass_rxns
+        #               + lumper._exchanges
+        #               + lumper._rcore
+        #               if not x.id in reduced_gem.reactions]
+        # else:
         to_add = [x for x in biomass_rxns
-                            +lumper._exchanges
-                            +lumper._transports
-                            +lumper._rcore
-                  if not x.id in reduced_gem.reactions]
+                        +lumper._exchanges
+                        +lumper._transports
+                        +lumper._rcore
+              if not x.id in reduced_gem.reactions]
+
         reduced_gem.add_reactions(to_add)
 
         for rxns in lumps.values():
@@ -170,7 +162,13 @@
         self.logger.info("Done.")
 
         reduced_gem.objective = main_bio_rxn
-        reduced_gem.reactions.get_by_id(main_bio_rxn.id).lower_bound = growth_rate
+        self.logger.info('Testing reduced model')
+        sol = reduced_gem.optimize()
+        self.logger.info('Reduced model growth with {}'.format(sol.objective_value) )
+        if sol.objective_value == 0:
+            raise ValueError("Reduced model doesn't grow")
+        # I dont think we want this... avoid tivial solution
+        reduced_gem.reactions.get_by_id(main_bio_rxn.id).lower_bound = 0
 
         if self.params['remove_blocked_reactions']:
             self.logger.info('Detecting blocked reactions')
@@ -185,6 +183,8 @@
             raise RuntimeError('Main Biomass reaction appears blocked')
 
 
+        # For debugging purposes
+        self.lumper = lumper
         main_bio_rxn.lower_bound = 0
 
         return reduced_gem
@@ -207,16 +207,7 @@
 
 def add_lump(model, lump_object, id_suffix=''):
     new = Reaction(id = lump_object.id_+id_suffix)
-    model.add_reactions([new])
-
-    # Check that all metabolites in the lump are in the model
-    for the_met_id, stoich in list(lump_object.metabolites.items()):
-        if not the_met_id in model.metabolites:
-            model.logger.warning('Metabolite {} with stoichiometry {} '
-                              'is not in the model. If the stoichiometry is low,'
-                              'it is probably a simple numerical arror.'
-                                 .format(the_met_id, stoich))
-            lump_object.metabolites.pop(the_met_id)
+    model.add_reaction(new)
     new.add_metabolites(lump_object.metabolites)
     new.gene_reaction_rule = lump_object.gene_reaction_rule
     new.subnetwork = lump_object.subnetwork
