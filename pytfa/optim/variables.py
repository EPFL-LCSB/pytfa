--- conflicted
+++ resolved
@@ -566,16 +566,11 @@
 
 class NegSlackLC(MetaboliteVariable):
 
-<<<<<<< HEAD
     prefix = 'NegSlackLC_'
-
 
 class LinearizationVariable(ModelVariable):
     """
     Class to represent a product A*B when performing linearization of the
     model
     """
-    prefix = 'LZ_'
-=======
-    prefix = 'NegSlackLC_'
->>>>>>> 8103a433
+    prefix = 'LZ_'